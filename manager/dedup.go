package manager

import (
	"bytes"
	"compress/lzw"
	"encoding/gob"
	"fmt"
	"log"
	"path"
	"sync"
	"time"

	"github.com/mitchellh/hashstructure"

	"github.com/hashicorp/consul-template/config"
	dep "github.com/hashicorp/consul-template/dependency"
	"github.com/hashicorp/consul-template/template"
	"github.com/hashicorp/consul-template/version"
	consulapi "github.com/hashicorp/consul/api"
)

var (
	// sessionCreateRetry is the amount of time we wait
	// to recreate a session when lost.
	sessionCreateRetry = 15 * time.Second

	// lockRetry is the interval on which we try to re-acquire locks
	lockRetry = 10 * time.Second

	// listRetry is the interval on which we retry listing a data path
	listRetry = 10 * time.Second

<<<<<<< HEAD
	// timeout passed through to consul api client Lock
	// here to override in testing (see ./dedup_test.go)
	lockWaitTime = 15 * time.Second
)

const (
	// templateDataFlag is added as a flag to the shared data values
	// so that we can use it as a sanity check
	templateDataFlag = 0x22b9a127a2c03520
=======
	templateNoDataStr = "__NO_DATA__"
>>>>>>> 4b14a647
)

// templateData is GOB encoded share the dependency values
type templateData struct {
	// Version is the version of Consul Template which created this template data.
	// This is important because users may be running multiple versions of CT
	// with the same templates. This provides a nicer upgrade path.
	Version string

	// Data is the actual template data.
	Data map[string]interface{}
}

func templateNoData() []byte {
	return []byte(templateNoDataStr)
}

// DedupManager is used to de-duplicate which instance of Consul-Template
// is handling each template. For each template, a lock path is determined
// using the MD5 of the template. This path is used to elect a "leader"
// instance.
//
// The leader instance operations like usual, but any time a template is
// rendered, any of the data required for rendering is stored in the
// Consul KV store under the lock path.
//
// The follower instances depend on the leader to do the primary watching
// and rendering, and instead only watch the aggregated data in the KV.
// Followers wait for updates and re-render the template.
//
// If a template depends on 50 views, and is running on 50 machines, that
// would normally require 2500 blocking queries. Using deduplication, one
// instance has 50 view queries, plus 50 additional queries on the lock
// path for a total of 100.
//
type DedupManager struct {
	// config is the deduplicate configuration
	config *config.DedupConfig

	// clients is used to access the underlying clients
	clients *dep.ClientSet

	// Brain is where we inject updates
	brain *template.Brain

	// templates is the set of templates we are trying to dedup
	templates []*template.Template

	// leader tracks if we are currently the leader
	leader     map[*template.Template]<-chan struct{}
	leaderLock sync.RWMutex

	// lastWrite tracks the hash of the data paths
	lastWrite     map[*template.Template]uint64
	lastWriteLock sync.RWMutex

	// updateCh is used to indicate an update watched data
	updateCh chan struct{}

	// wg is used to wait for a clean shutdown
	wg sync.WaitGroup

	stop     bool
	stopCh   chan struct{}
	stopLock sync.Mutex
}

// NewDedupManager creates a new Dedup manager
func NewDedupManager(config *config.DedupConfig, clients *dep.ClientSet, brain *template.Brain, templates []*template.Template) (*DedupManager, error) {
	d := &DedupManager{
		config:    config,
		clients:   clients,
		brain:     brain,
		templates: templates,
		leader:    make(map[*template.Template]<-chan struct{}),
		lastWrite: make(map[*template.Template]uint64),
		updateCh:  make(chan struct{}, 1),
		stopCh:    make(chan struct{}),
	}
	return d, nil
}

// Start is used to start the de-duplication manager
func (d *DedupManager) Start() error {
	log.Printf("[INFO] (dedup) starting de-duplication manager")

	client := d.clients.Consul()
	go d.createSession(client)

	// Start to watch each template
	for _, t := range d.templates {
		go d.watchTemplate(client, t)
	}
	return nil
}

// Stop is used to stop the de-duplication manager
func (d *DedupManager) Stop() error {
	d.stopLock.Lock()
	defer d.stopLock.Unlock()
	if d.stop {
		return nil
	}

	log.Printf("[INFO] (dedup) stopping de-duplication manager")
	d.stop = true
	close(d.stopCh)
	d.wg.Wait()
	return nil
}

// createSession is used to create and maintain a session to Consul
func (d *DedupManager) createSession(client *consulapi.Client) {
START:
	log.Printf("[INFO] (dedup) attempting to create session")
	session := client.Session()
	sessionCh := make(chan struct{})
	ttl := fmt.Sprintf("%.6fs", float64(*d.config.TTL)/float64(time.Second))
	se := &consulapi.SessionEntry{
		Name:      "Consul-Template de-duplication",
		Behavior:  "delete",
		TTL:       ttl,
		LockDelay: 1 * time.Millisecond,
	}
	id, _, err := session.Create(se, nil)
	if err != nil {
		log.Printf("[ERR] (dedup) failed to create session: %v", err)
		goto WAIT
	}
	log.Printf("[INFO] (dedup) created session %s", id)

	// Attempt to lock each template
	for _, t := range d.templates {
		d.wg.Add(1)
		go d.attemptLock(client, id, sessionCh, t)
	}

	// Renew our session periodically
	if err := session.RenewPeriodic("15s", id, nil, d.stopCh); err != nil {
		log.Printf("[ERR] (dedup) failed to renew session: %v", err)
	}
	close(sessionCh)
	d.wg.Wait()

WAIT:
	select {
	case <-time.After(sessionCreateRetry):
		goto START
	case <-d.stopCh:
		return
	}
}

// IsLeader checks if we are currently the leader instance
func (d *DedupManager) IsLeader(tmpl *template.Template) bool {
	d.leaderLock.RLock()
	defer d.leaderLock.RUnlock()

	lockCh, ok := d.leader[tmpl]
	if !ok {
		return false
	}
	select {
	case <-lockCh:
		return false
	default:
		return true
	}
}

// UpdateDeps is used to update the values of the dependencies for a template
func (d *DedupManager) UpdateDeps(t *template.Template, deps []dep.Dependency) error {
	// Calculate the path to write updates to
	dataPath := path.Join(*d.config.Prefix, t.ID(), "data")

	// Package up the dependency data
	td := templateData{
		Version: version.Version,
		Data:    make(map[string]interface{}),
	}
	for _, dp := range deps {
		// Skip any dependencies that can't be shared
		if !dp.CanShare() {
			continue
		}

		// Pull the current value from the brain
		val, ok := d.brain.Recall(dp)
		if ok {
			td.Data[dp.String()] = val
		}
	}

	// Compute stable hash of the data. Note we don't compute this over the actual
	// encoded value since gob encoding does not guarantee stable ordering for
	// maps so spuriously returns a different hash most times. See
	// https://github.com/hashicorp/consul-template/issues/1099.
	hash, err := hashstructure.Hash(td, nil)
	if err != nil {
		return fmt.Errorf("calculating hash failed: %v", err)
	}
	d.lastWriteLock.RLock()
	existing, ok := d.lastWrite[t]
	d.lastWriteLock.RUnlock()
	if ok && existing == hash {
		log.Printf("[INFO] (dedup) de-duplicate data '%s' already current",
			dataPath)
		return nil
	}

	// Encode via GOB and LZW compress
	var buf bytes.Buffer
	compress := lzw.NewWriter(&buf, lzw.LSB, 8)
	enc := gob.NewEncoder(compress)
	if err := enc.Encode(&td); err != nil {
		return fmt.Errorf("encode failed: %v", err)
	}
	compress.Close()

	// Write the KV update
	kvPair := consulapi.KVPair{
		Key:   dataPath,
		Value: buf.Bytes(),
		Flags: consulapi.LockFlagValue,
	}
	client := d.clients.Consul()
	if _, err := client.KV().Put(&kvPair, nil); err != nil {
		return fmt.Errorf("failed to write '%s': %v", dataPath, err)
	}
	log.Printf("[INFO] (dedup) updated de-duplicate data '%s'", dataPath)
	d.lastWriteLock.Lock()
	d.lastWrite[t] = hash
	d.lastWriteLock.Unlock()
	return nil
}

// UpdateCh returns a channel to watch for dependency updates
func (d *DedupManager) UpdateCh() <-chan struct{} {
	return d.updateCh
}

// setLeader sets if we are currently the leader instance
func (d *DedupManager) setLeader(tmpl *template.Template, lockCh <-chan struct{}) {
	// Update the lock state
	d.leaderLock.Lock()
	if lockCh != nil {
		d.leader[tmpl] = lockCh
	} else {
		delete(d.leader, tmpl)
	}
	d.leaderLock.Unlock()

	// Clear the lastWrite hash if we've lost leadership
	if lockCh == nil {
		d.lastWriteLock.Lock()
		delete(d.lastWrite, tmpl)
		d.lastWriteLock.Unlock()
	}

	// Do an async notify of an update
	select {
	case d.updateCh <- struct{}{}:
	default:
	}
}

func (d *DedupManager) watchTemplate(client *consulapi.Client, t *template.Template) {
	log.Printf("[INFO] (dedup) starting watch for template hash %s", t.ID())
	path := path.Join(*d.config.Prefix, t.ID(), "data")

	// Determine if stale queries are allowed
	var allowStale bool
	if *d.config.MaxStale != 0 {
		allowStale = true
	}

	// Setup our query options
	opts := &consulapi.QueryOptions{
		AllowStale: allowStale,
		WaitTime:   60 * time.Second,
	}

	var lastData []byte
	var lastIndex uint64

START:
	// Stop listening if we're stopped
	select {
	case <-d.stopCh:
		return
	default:
	}

	// If we are current the leader, wait for leadership lost
	d.leaderLock.RLock()
	lockCh, ok := d.leader[t]
	d.leaderLock.RUnlock()
	if ok {
		select {
		case <-lockCh:
			goto START
		case <-d.stopCh:
			return
		}
	}

	// Block for updates on the data key
	log.Printf("[INFO] (dedup) listing data for template hash %s", t.ID())
	pair, meta, err := client.KV().Get(path, opts)
	if err != nil {
		log.Printf("[ERR] (dedup) failed to get '%s': %v", path, err)
		select {
		case <-time.After(listRetry):
			goto START
		case <-d.stopCh:
			return
		}
	}
	opts.WaitIndex = meta.LastIndex

	// Stop listening if we're stopped
	select {
	case <-d.stopCh:
		return
	default:
	}

	// If we've exceeded the maximum staleness, retry without stale
	if allowStale && meta.LastContact > *d.config.MaxStale {
		allowStale = false
		log.Printf("[DEBUG] (dedup) %s stale data (last contact exceeded max_stale)", path)
		goto START
	}

	// Re-enable stale queries if allowed
	if *d.config.MaxStale > 0 {
		allowStale = true
	}

	if meta.LastIndex == lastIndex {
		log.Printf("[TRACE] (dedup) %s no new data (index was the same)", path)
		goto START
	}

	if meta.LastIndex < lastIndex {
		log.Printf("[TRACE] (dedup) %s had a lower index, resetting", path)
		lastIndex = 0
		goto START
	}
	lastIndex = meta.LastIndex

	var data []byte
	if pair != nil {
		data = pair.Value
	}
	if bytes.Equal(lastData, data) {
		log.Printf("[TRACE] (dedup) %s no new data (contents were the same)", path)
		goto START
	}
	lastData = data

	// If we are current the leader, wait for leadership lost
	d.leaderLock.RLock()
	lockCh, ok = d.leader[t]
	d.leaderLock.RUnlock()
	if ok {
		select {
		case <-lockCh:
			goto START
		case <-d.stopCh:
			return
		}
	}

	// Parse the data file
	if pair != nil && pair.Flags == consulapi.LockFlagValue && !bytes.Equal(pair.Value, templateNoData()) {
		d.parseData(pair.Key, pair.Value)
	}
	goto START
}

// parseData is used to update brain from a KV data pair
func (d *DedupManager) parseData(path string, raw []byte) {
	// Setup the decompression and decoders
	r := bytes.NewReader(raw)
	decompress := lzw.NewReader(r, lzw.LSB, 8)
	defer decompress.Close()
	dec := gob.NewDecoder(decompress)

	// Decode the data
	var td templateData
	if err := dec.Decode(&td); err != nil {
		log.Printf("[ERR] (dedup) failed to decode '%s': %v",
			path, err)
		return
	}
	if td.Version != version.Version {
		log.Printf("[WARN] (dedup) created with different version (%s vs %s)",
			td.Version, version.Version)
		return
	}
	log.Printf("[INFO] (dedup) loading %d dependencies from '%s'",
		len(td.Data), path)

	// Update the data in the brain
	for hashCode, value := range td.Data {
		d.brain.ForceSet(hashCode, value)
	}

	// Trigger the updateCh
	select {
	case d.updateCh <- struct{}{}:
	default:
	}
}

func (d *DedupManager) attemptLock(client *consulapi.Client, session string, sessionCh chan struct{}, t *template.Template) {
	defer d.wg.Done()
	for {
		log.Printf("[INFO] (dedup) attempting lock for template hash %s", t.ID())
		basePath := path.Join(*d.config.Prefix, t.ID())
		lopts := &consulapi.LockOptions{
			Key:              path.Join(basePath, "data"),
			Value:            templateNoData(),
			Session:          session,
			MonitorRetries:   3,
			MonitorRetryTime: 3 * time.Second,
			LockWaitTime:     lockWaitTime,
		}
		lock, err := client.LockOpts(lopts)
		if err != nil {
			log.Printf("[ERR] (dedup) failed to create lock '%s': %v",
				lopts.Key, err)
			return
		}

		var retryCh <-chan time.Time
		leaderCh, err := lock.Lock(sessionCh)
		if err != nil {
			log.Printf("[ERR] (dedup) failed to acquire lock '%s': %v",
				lopts.Key, err)
			retryCh = time.After(lockRetry)
		} else {
			log.Printf("[INFO] (dedup) acquired lock '%s'", lopts.Key)
			d.setLeader(t, leaderCh)
		}

		select {
		case <-retryCh:
			retryCh = nil
			continue
		case <-leaderCh:
			log.Printf("[WARN] (dedup) lost lock ownership '%s'", lopts.Key)
			d.setLeader(t, nil)
			continue
		case <-sessionCh:
			log.Printf("[INFO] (dedup) releasing session '%s'", lopts.Key)
			d.setLeader(t, nil)
			_, err = client.Session().Destroy(session, nil)
			if err != nil {
				log.Printf("[ERROR] (dedup) failed destroying session '%s', %s", session, err)
			}
			return
		case <-d.stopCh:
			log.Printf("[INFO] (dedup) releasing lock '%s'", lopts.Key)
			_, err = client.Session().Destroy(session, nil)
			if err != nil {
				log.Printf("[ERROR] (dedup) failed destroying session '%s', %s", session, err)
			}
			return
		}
	}
}<|MERGE_RESOLUTION|>--- conflicted
+++ resolved
@@ -30,19 +30,13 @@
 	// listRetry is the interval on which we retry listing a data path
 	listRetry = 10 * time.Second
 
-<<<<<<< HEAD
 	// timeout passed through to consul api client Lock
 	// here to override in testing (see ./dedup_test.go)
 	lockWaitTime = 15 * time.Second
 )
 
 const (
-	// templateDataFlag is added as a flag to the shared data values
-	// so that we can use it as a sanity check
-	templateDataFlag = 0x22b9a127a2c03520
-=======
 	templateNoDataStr = "__NO_DATA__"
->>>>>>> 4b14a647
 )
 
 // templateData is GOB encoded share the dependency values
